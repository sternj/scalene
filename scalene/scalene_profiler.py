--- conflicted
+++ resolved
@@ -865,10 +865,6 @@
                 f = cast(FrameType, frame.f_back)
             fn_name = Filename(f.f_code.co_name)
             firstline = f.f_code.co_firstlineno
-<<<<<<< HEAD
-            print(f"{fn_name}: {lineno}")
-=======
->>>>>>> bd2ac16d
             # Prepend the class, if any
             while f:
                 if "self" in f.f_locals:
@@ -1081,642 +1077,6 @@
         )
 
     @staticmethod
-<<<<<<< HEAD
-    def output_profile_line(
-        fname: Filename,
-        line_no: LineNumber,
-        line: SyntaxLine,
-        console: Console,
-        tbl: Table,
-        stats: ScaleneStatistics,
-        force_print: bool = False,
-        suppress_lineno_print: bool = False,
-        is_function_summary: bool = False
-    ) -> bool:
-        """Print at most one line of the profile (true == printed one)."""
-        if not force_print and not Scalene.profile_this_code(fname, line_no):
-            return False
-        current_max = stats.max_footprint
-        did_sample_memory: bool = (
-            stats.total_memory_free_samples + stats.total_memory_malloc_samples
-        ) > 0
-        # Prepare output values.
-        n_cpu_samples_c = stats.cpu_samples_c[fname][line_no]
-        # Correct for negative CPU sample counts. This can happen
-        # because of floating point inaccuracies, since we perform
-        # subtraction to compute it.
-        if n_cpu_samples_c < 0:
-            n_cpu_samples_c = 0
-        n_cpu_samples_python = stats.cpu_samples_python[fname][line_no]
-
-        # Compute percentages of CPU time.
-        if stats.total_cpu_samples != 0:
-            n_cpu_percent_c = n_cpu_samples_c * 100 / stats.total_cpu_samples
-            n_cpu_percent_python = (
-                n_cpu_samples_python * 100 / stats.total_cpu_samples
-            )
-        else:
-            n_cpu_percent_c = 0
-            n_cpu_percent_python = 0
-
-        # Now, memory stats.
-        # Accumulate each one from every byte index.
-        n_malloc_mb = 0.0
-        n_python_malloc_mb = 0.0
-        n_free_mb = 0.0
-        for index in stats.bytei_map[fname][line_no]:
-            mallocs = stats.memory_malloc_samples[fname][line_no][index]
-            n_malloc_mb += mallocs
-            n_python_malloc_mb += stats.memory_python_samples[fname][line_no][
-                index
-            ]
-            frees = stats.memory_free_samples[fname][line_no][index]
-            n_free_mb += frees
-
-        n_usage_fraction = (
-            0
-            if not stats.total_memory_malloc_samples
-            else n_malloc_mb / stats.total_memory_malloc_samples
-        )
-        n_python_fraction = (
-            0
-            if not n_malloc_mb
-            else n_python_malloc_mb
-            / stats.total_memory_malloc_samples  # was / n_malloc_mb
-        )
-
-        if False:
-            # Currently disabled; possibly use in another column?
-            # Correct for number of samples
-            for bytei in stats.memory_malloc_count[fname][
-                line_no
-            ]:  # type : ignore
-                n_malloc_mb /= stats.memory_malloc_count[fname][line_no][bytei]
-                n_python_malloc_mb /= stats.memory_malloc_count[fname][
-                    line_no
-                ][bytei]
-            for bytei in stats.memory_free_count[fname][line_no]:
-                n_free_mb /= stats.memory_free_count[fname][line_no][bytei]
-
-        n_growth_mb = n_malloc_mb - n_free_mb
-        if -1 < n_growth_mb < 0:
-            # Don't print out "-0".
-            n_growth_mb = 0
-
-        # Finally, print results.
-        n_cpu_percent_c_str: str = (
-            "" if n_cpu_percent_c < 1 else "%5.0f%%" % n_cpu_percent_c
-        )
-        n_cpu_percent_python_str: str = (
-            ""
-            if n_cpu_percent_python < 1
-            else "%5.0f%%" % n_cpu_percent_python
-        )
-        n_growth_mb_str: str = (
-            ""
-            if (not n_growth_mb and not n_usage_fraction)
-            else "%5.0f" % n_growth_mb
-        )
-        n_usage_fraction_str: str = (
-            ""
-            if n_usage_fraction < 0.01
-            else "%3.0f%%" % (100 * n_usage_fraction)
-        )
-        n_python_fraction_str: str = (
-            ""
-            if n_python_fraction < 0.01
-            else "%5.0f%%" % (100 * n_python_fraction)
-        )
-        n_copy_b = stats.memcpy_samples[fname][line_no]
-        n_copy_mb_s = n_copy_b / (1024 * 1024 * stats.elapsed_time)
-        n_copy_mb_s_str: str = (
-            "" if n_copy_mb_s < 0.5 else "%6.0f" % n_copy_mb_s
-        )
-
-        n_cpu_percent = n_cpu_percent_c + n_cpu_percent_python
-        # Only report utilization where there is more than 1% CPU total usage,
-        # and the standard error of the mean is low (meaning it's an accurate estimate).
-        sys_str: str = (
-            ""
-            if n_cpu_percent < 1
-            or stats.cpu_utilization[fname][line_no].size() <= 1
-            or stats.cpu_utilization[fname][line_no].sem() > 0.025
-            or stats.cpu_utilization[fname][line_no].mean() > 0.99
-            else "%3.0f%%"
-            % (
-                n_cpu_percent
-                * (1.0 - (stats.cpu_utilization[fname][line_no].mean()))
-            )
-        )
-
-        print_line_no = "" if suppress_lineno_print else str(line_no)
-
-        if did_sample_memory:
-            spark_str: str = ""
-            # Scale the sparkline by the usage fraction.
-            samples = stats.per_line_footprint_samples[fname][line_no]
-            for i in range(0, len(samples.get())):
-                samples.get()[i] *= n_usage_fraction
-            if samples.get():
-                _, _, spark_str = sparkline.generate(
-                    samples.get()[0 : samples.len()], 0, current_max
-                )
-
-            # Red highlight
-            ncpps: Any = ""
-            ncpcs: Any = ""
-            nufs: Any = ""
-            if (
-                n_usage_fraction >= Scalene.__highlight_percentage
-                or (n_cpu_percent_c + n_cpu_percent_python)
-                >= Scalene.__highlight_percentage
-            ):
-                ncpps = Text.assemble((n_cpu_percent_python_str, "bold red"))
-                ncpcs = Text.assemble((n_cpu_percent_c_str, "bold red"))
-                nufs = Text.assemble(
-                    (spark_str + n_usage_fraction_str, "bold red")
-                )
-            else:
-                ncpps = n_cpu_percent_python_str
-                ncpcs = n_cpu_percent_c_str
-                nufs = spark_str + n_usage_fraction_str
-
-            if not Scalene.__reduced_profile or ncpps + ncpcs + nufs:
-                tbl.add_row(
-                    print_line_no,
-                    ncpps,  # n_cpu_percent_python_str,
-                    ncpcs,  # n_cpu_percent_c_str,
-                    sys_str,
-                    n_python_fraction_str,
-                    n_growth_mb_str,
-                    nufs,  # spark_str + n_usage_fraction_str,
-                    n_copy_mb_s_str,
-                    line,
-                )
-                return True
-            else:
-                return False
-
-        else:
-
-            # Red highlight
-            if (
-                n_cpu_percent_c + n_cpu_percent_python
-            ) >= Scalene.__highlight_percentage:
-                ncpps = Text.assemble((n_cpu_percent_python_str, "bold red"))
-                ncpcs = Text.assemble((n_cpu_percent_c_str, "bold red"))
-            else:
-                ncpps = n_cpu_percent_python_str
-                ncpcs = n_cpu_percent_c_str
-
-            if not Scalene.__reduced_profile or ncpps + ncpcs:
-                tbl.add_row(
-                    print_line_no,
-                    ncpps,  # n_cpu_percent_python_str,
-                    ncpcs,  # n_cpu_percent_c_str,
-                    sys_str,
-                    line,
-                )
-                return True
-            else:
-                return False
-
-    @staticmethod
-    def output_stats(pid: int) -> None:
-        payload: List[Any] = []
-        stats = Scalene.__stats
-        payload = [
-            stats.max_footprint,
-            stats.elapsed_time,
-            stats.total_cpu_samples,
-            stats.cpu_samples_c,
-            stats.cpu_samples_python,
-            stats.bytei_map,
-            stats.cpu_samples,
-            stats.memory_malloc_samples,
-            stats.memory_python_samples,
-            stats.memory_free_samples,
-            stats.memcpy_samples,
-            stats.per_line_footprint_samples,
-            stats.total_memory_free_samples,
-            stats.total_memory_malloc_samples,
-            stats.memory_footprint_samples,
-            stats.function_map
-        ]
-        # To be added: __malloc_samples
-
-        # Create a file in the Python alias directory with the relevant info.
-        out_fname = os.path.join(
-            Scalene.__python_alias_dir_name,
-            "scalene" + str(pid) + "-" + str(os.getpid()),
-        )
-        with open(out_fname, "wb") as out_file:
-            cloudpickle.dump(payload, out_file)
-
-    @staticmethod
-    def merge_stats() -> None:
-        the_dir = pathlib.Path(Scalene.__python_alias_dir_name)
-        stats = Scalene.__stats
-        for f in list(the_dir.glob("**/scalene*")):
-            # Skip empty files.
-            if os.path.getsize(f) == 0:
-                continue
-            with open(f, "rb") as file:
-                unpickler = pickle.Unpickler(file)
-                value = unpickler.load()
-                stats.max_footprint = max(stats.max_footprint, value[0])
-                stats.elapsed_time = max(stats.elapsed_time, value[1])
-                stats.total_cpu_samples += value[2]
-                del value[:3]
-                for dict, index in [
-                    (stats.cpu_samples_c, 0),
-                    (stats.cpu_samples_python, 1),
-                    (stats.memcpy_samples, 7),
-                    (stats.per_line_footprint_samples, 8),
-                ]:
-                    for fname in value[index]:
-                        for lineno in value[index][fname]:
-                            v = value[index][fname][lineno]
-                            dict[fname][lineno] += v  # type: ignore
-                for dict, index in [
-                    (stats.memory_malloc_samples, 4),
-                    (stats.memory_python_samples, 5),
-                    (stats.memory_free_samples, 6),
-                ]:
-                    for fname in value[index]:
-                        for lineno in value[index][fname]:
-                            for ind in value[index][fname][lineno]:
-                                dict[fname][lineno][ind] += value[index][
-                                    fname
-                                ][lineno][ind]
-                for fname in value[2]:
-                    for lineno in value[2][fname]:
-                        v = value[2][fname][lineno]
-                        stats.bytei_map[fname][lineno] |= v
-                for fname in value[3]:
-                    stats.cpu_samples[fname] += value[3][fname]
-                stats.total_memory_free_samples += value[9]
-                stats.total_memory_malloc_samples += value[10]
-                stats.memory_footprint_samples += value[11]
-                for k, v in value[12].items():
-                    if k in stats.function_map:
-                        stats.function_map[k].update(v)
-                    else:
-                        stats.function_map[k] = v
-                    pass
-            os.remove(f)
-
-    @staticmethod
-    def output_profiles(stats: ScaleneStatistics) -> bool:
-        """Write the profile out."""
-        # Get the children's stats, if any.
-        if not Scalene.__pid:
-            Scalene.merge_stats()
-            try:
-                rmtree(Scalene.__python_alias_dir)
-            except BaseException:
-                pass
-        current_max: float = stats.max_footprint
-        # If we've collected any samples, dump them.
-        if (
-            not stats.total_cpu_samples
-            and not stats.total_memory_malloc_samples
-            and not stats.total_memory_free_samples
-        ):
-            # Nothing to output.
-            return False
-        # Collect all instrumented filenames.
-        all_instrumented_files: List[Filename] = list(
-            set(
-                list(stats.cpu_samples_python.keys())
-                + list(stats.cpu_samples_c.keys())
-                + list(stats.memory_free_samples.keys())
-                + list(stats.memory_malloc_samples.keys())
-            )
-        )
-        if not all_instrumented_files:
-            # We didn't collect samples in source files.
-            return False
-        # If I have at least one memory sample, then we are profiling memory.
-        did_sample_memory: bool = (
-            stats.total_memory_free_samples + stats.total_memory_malloc_samples
-        ) > 0
-        title = Text()
-        mem_usage_line: Union[Text, str] = ""
-        growth_rate = 0.0
-        if did_sample_memory:
-            samples = stats.memory_footprint_samples
-            if len(samples.get()) > 0:
-                # Output a sparkline as a summary of memory usage over time.
-                _, _, spark_str = sparkline.generate(
-                    samples.get()[0 : samples.len()], 0, current_max
-                )
-                # Compute growth rate (slope), between 0 and 1.
-                if stats.allocation_velocity[1] > 0:
-                    growth_rate = (
-                        100.0
-                        * stats.allocation_velocity[0]
-                        / stats.allocation_velocity[1]
-                    )
-                # If memory used is > 1GB, use GB as the unit.
-                if current_max > 1024:
-                    mem_usage_line = Text.assemble(
-                        "Memory usage: ",
-                        ((spark_str, "blue")),
-                        (
-                            " (max: %6.2fGB, growth rate: %3.0f%%)\n"
-                            % ((current_max / 1024), growth_rate)
-                        ),
-                    )
-                else:
-                    # Otherwise, use MB.
-                    mem_usage_line = Text.assemble(
-                        "Memory usage: ",
-                        ((spark_str, "blue")),
-                        (
-                            " (max: %6.2fMB, growth rate: %3.0f%%)\n"
-                            % (current_max, growth_rate)
-                        ),
-                    )
-
-        null = open("/dev/null", "w")
-        # Get column width of the terminal and adjust to fit.
-        # Note that Scalene works best with at least 132 columns.
-        if Scalene.__html:
-            column_width = 132
-        else:
-            column_width = shutil.get_terminal_size().columns
-        console = Console(
-            width=column_width,
-            record=True,
-            force_terminal=True,
-            file=null,
-        )
-        # Build a list of files we will actually report on.
-        report_files: List[Filename] = []
-        # Sort in descending order of CPU cycles, and then ascending order by filename
-        for fname in sorted(
-            all_instrumented_files,
-            key=lambda f: (-(stats.cpu_samples[f]), f),
-        ):
-            fname = Filename(fname)
-            try:
-                percent_cpu_time = (
-                    100 * stats.cpu_samples[fname] / stats.total_cpu_samples
-                )
-            except ZeroDivisionError:
-                percent_cpu_time = 0
-
-            # Ignore files responsible for less than some percent of execution time and fewer than a threshold # of mallocs.
-            if (
-                stats.malloc_samples[fname] < Scalene.__malloc_threshold
-                and percent_cpu_time < Scalene.__cpu_percent_threshold
-            ):
-                continue
-            report_files.append(fname)
-
-        # Don't actually output the profile if we are a child process.
-        # Instead, write info to disk for the main process to collect.
-        if Scalene.__pid:
-            Scalene.output_stats(Scalene.__pid)
-            return True
-
-        for fname in report_files:
-            # Print header.
-            percent_cpu_time = (
-                100 * stats.cpu_samples[fname] / stats.total_cpu_samples
-            )
-            new_title = mem_usage_line + (
-                "%s: %% of time = %6.2f%% out of %6.2fs."
-                % (fname, percent_cpu_time, stats.elapsed_time)
-            )
-            # Only display total memory usage once.
-            mem_usage_line = ""
-
-            tbl = Table(
-                box=box.MINIMAL_HEAVY_HEAD,
-                title=new_title,
-                collapse_padding=True,
-                width=column_width - 1,
-            )
-
-            tbl.add_column("Line", justify="right", no_wrap=True)
-            tbl.add_column("Time %\nPython", no_wrap=True)
-            tbl.add_column("Time %\nnative", no_wrap=True)
-            tbl.add_column("Sys\n%", no_wrap=True)
-
-            other_columns_width = 0  # Size taken up by all columns BUT code
-
-            if did_sample_memory:
-                tbl.add_column("Mem %\nPython", no_wrap=True)
-                tbl.add_column("Net\n(MB)", no_wrap=True)
-                tbl.add_column("Memory usage\nover time / %", no_wrap=True)
-                tbl.add_column("Copy\n(MB/s)", no_wrap=True)
-                other_columns_width = 72
-                tbl.add_column(
-                    "\n" + fname,
-                    width=column_width - other_columns_width,
-                    no_wrap=True,
-                )
-            else:
-                other_columns_width = 36
-                tbl.add_column(
-                    "\n" + fname,
-                    width=column_width - other_columns_width,
-                    no_wrap=True,
-                )
-
-            # Print out the the profile for the source, line by line.
-            with open(fname, "r") as source_file:
-                # We track whether we should put in ellipsis (for reduced profiles)
-                # or not.
-                did_print = True  # did we print a profile line last time?
-                code_lines = source_file.read()
-                # Generate syntax highlighted version for the whole file,
-                # which we will consume a line at a time.
-                # See https://github.com/willmcgugan/rich/discussions/965#discussioncomment-314233
-                syntax_highlighted = None
-                if Scalene.__html:
-                    syntax_highlighted = Syntax(
-                        code_lines,
-                        "python",
-                        theme="default",
-                        line_numbers=False,
-                        code_width=None,
-                    )
-                else:
-                    syntax_highlighted = Syntax(
-                        code_lines,
-                        "python",
-                        theme="vim",
-                        line_numbers=False,
-                        code_width=None,
-                    )
-                capture_console = Console(
-                    width=column_width - other_columns_width,
-                    force_terminal=True,
-                )
-                formatted_lines = [
-                    SyntaxLine(segments)
-                    for segments in capture_console.render_lines(
-                        syntax_highlighted
-                    )
-                ]
-                stats = Scalene.__stats
-                for line_no, line in enumerate(formatted_lines, start=1):
-                    old_did_print = did_print
-                    did_print = Scalene.output_profile_line(
-                        fname, LineNumber(line_no), line, console, tbl, stats
-                    )
-                    if old_did_print and not did_print:
-                        # We are skipping lines, so add an ellipsis.
-                        tbl.add_row("...")
-                    old_did_print = did_print
-
-            # Potentially print a function summary.
-            fn_stats = stats.build_function_stats(fname)
-            print_fn_summary = False
-            for fn_name in fn_stats.cpu_samples_python:
-                if fn_name == fname:
-                    continue
-                print_fn_summary = True
-                break
-
-            if print_fn_summary:
-                tbl.add_row(None, end_section=True)
-                txt = Text.assemble("function summary", style="bold italic")
-                if did_sample_memory:
-                    tbl.add_row("", "", "", "", "", "", "", "", txt)
-                else:
-                    tbl.add_row("", "", "", "", txt)
-
-                for fn_name in fn_stats.cpu_samples_python:
-                    if fn_name == fname:
-                        continue
-                    if Scalene.__html:
-                        syntax_highlighted = Syntax(
-                            fn_name,
-                            "python",
-                            theme="default",
-                            line_numbers=False,
-                            code_width=None,
-                        )
-                    else:
-                        syntax_highlighted = Syntax(
-                            fn_name,
-                            "python",
-                            theme="vim",
-                            line_numbers=False,
-                            code_width=None,
-                        )
-                    Scalene.output_profile_line(
-                        fn_name,
-                        LineNumber(1),
-                        syntax_highlighted,  # type: ignore
-                        console,
-                        tbl,
-                        fn_stats,
-                        True,
-                        True,
-                    )  # force print, suppress line numbers
-
-            console.print(tbl)
-
-            # Report top K lines (currently 5) in terms of net memory consumption.
-            net_mallocs: Dict[LineNumber, float] = defaultdict(float)
-            for line_no in stats.bytei_map[fname]:
-                for bytecode_index in stats.bytei_map[fname][line_no]:
-                    net_mallocs[line_no] += (
-                        stats.memory_malloc_samples[fname][line_no][
-                            bytecode_index
-                        ]
-                        - stats.memory_free_samples[fname][line_no][
-                            bytecode_index
-                        ]
-                    )
-            net_mallocs = OrderedDict(
-                sorted(net_mallocs.items(), key=itemgetter(1), reverse=True)
-            )
-            if len(net_mallocs) > 0:
-                console.print("Top net memory consumption, by line:")
-                number = 1
-                for net_malloc_lineno in net_mallocs:
-                    if net_mallocs[net_malloc_lineno] <= 1:
-                        break
-                    if number > 5:
-                        break
-                    output_str = (
-                        "("
-                        + str(number)
-                        + ") "
-                        + ("%5.0f" % (net_malloc_lineno))
-                        + ": "
-                        + ("%5.0f" % (net_mallocs[net_malloc_lineno]))
-                        + " MB"
-                    )
-                    console.print(output_str)
-                    number += 1
-
-            # Only report potential leaks if the allocation velocity (growth rate) is above some threshold
-            # FIXME: fixed at 1% for now.
-            # We only report potential leaks where the confidence interval is quite tight and includes 1.
-            growth_rate_threshold = 0.01
-            leak_reporting_threshold = 0.05
-            leaks = []
-            if growth_rate / 100 > growth_rate_threshold:
-                vec = list(stats.leak_score[fname].values())
-                keys = list(stats.leak_score[fname].keys())
-                for index, item in enumerate(stats.leak_score[fname].values()):
-                    # See https://en.wikipedia.org/wiki/Rule_of_succession
-                    frees = item[1]
-                    allocs = item[0]
-                    expected_leak = (frees + 1) / (frees + allocs + 2)
-                    if expected_leak <= leak_reporting_threshold:
-                        leaks.append(
-                            (
-                                keys[index],
-                                1 - expected_leak,
-                                net_mallocs[keys[index]],
-                            )
-                        )
-                if len(leaks) > 0:
-                    # Report in descending order by least likelihood
-                    for leak in sorted(leaks, key=itemgetter(1), reverse=True):
-                        output_str = (
-                            "Possible memory leak identified at line "
-                            + str(leak[0])
-                            + " (estimated likelihood: "
-                            + ("%3.0f" % (leak[1] * 100))
-                            + "%"
-                            + ", velocity: "
-                            + ("%3.0f MB/s" % (leak[2] / stats.elapsed_time))
-                            + ")"
-                        )
-                        console.print(output_str)
-
-        if Scalene.__html:
-            # Write HTML file.
-            md = Markdown(
-                "generated by the [scalene](https://github.com/emeryberger/scalene) profiler"
-            )
-            console.print(md)
-            if not Scalene.__output_file:
-                Scalene.__output_file = "/dev/stdout"
-            console.save_html(Scalene.__output_file, clear=False)
-        else:
-            if not Scalene.__output_file:
-                # No output file specified: write to stdout.
-                sys.stdout.write(console.export_text(styles=True))
-            else:
-                # Don't output styles to text file.
-                console.save_text(
-                    Scalene.__output_file, styles=False, clear=False
-                )
-        return True
-
-    @staticmethod
-=======
->>>>>>> bd2ac16d
     def disable_signals() -> None:
         """Turn off the profiling signals."""
         try:
