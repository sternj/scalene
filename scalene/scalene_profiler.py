--- conflicted
+++ resolved
@@ -819,7 +819,6 @@
             mm = Scalene.__malloc_signal_mmap
             mm.seek(Scalene.__malloc_signal_position)
             while True:
-<<<<<<< HEAD
                 if not get_line_atomic.get_line_atomic(
                     Scalene.__malloc_lock_mmap, 
                     Scalene.__malloc_signal_mmap,
@@ -828,9 +827,7 @@
                     break
                 count_str = buf.split(b'\n')[0].decode('ascii')
                 # print(count_str)
-=======
-                count_str = mm.readline().rstrip().decode("ascii")
->>>>>>> b84c7526
+
                 if count_str == "":
                     break
                 (
