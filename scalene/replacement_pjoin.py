--- conflicted
+++ resolved
@@ -26,11 +26,8 @@
             scalene.set_thread_sleeping(tident)
             res = self._popen.wait(interval)
             if res is not None:
-<<<<<<< HEAD
                 from multiprocessing.process import _children # type: ignore
-=======
-                from multiprocessing.process import _children
->>>>>>> c6a946eb
+
 
                 _children.discard(self)
                 return
@@ -41,11 +38,7 @@
             if timeout != -1:
                 end_time = scalene.get_wallclock_time()
                 if end_time - start_time >= timeout:
-<<<<<<< HEAD
                     from multiprocessing.process import _children # type: ignore
-=======
-                    from multiprocessing.process import _children
->>>>>>> c6a946eb
 
                     _children.discard(self)
                     return
