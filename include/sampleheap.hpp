#ifndef SAMPLEHEAP_H
#define SAMPLEHEAP_H

#include <fcntl.h>
#include <signal.h>
#include <sys/errno.h>
#include <sys/mman.h>
#include <sys/stat.h>
#include <sys/types.h>
#include <unistd.h>  // for getpid()

#include <atomic>
#include <random>
<<<<<<< HEAD
#include <mutex>
=======
>>>>>>> c6a946eb

#include "common.hpp"
#include "open_addr_hashtable.hpp"
#include "samplefile.hpp"
#include "sampler.hpp"
#include "stprintf.h"
#include "tprintf.h"

#define USE_ATOMICS 0

#if USE_ATOMICS
typedef std::atomic<uint64_t> counterType;
#else
typedef uint64_t counterType;
#endif

template <uint64_t MallocSamplingRateBytes, class SuperHeap>
class SampleHeap : public SuperHeap {
  static constexpr int MAX_FILE_SIZE = 4096 * 65536;

 public:
  enum { Alignment = SuperHeap::Alignment };
  enum AllocSignal { MallocSignal = SIGXCPU, FreeSignal = SIGXFSZ };
  enum {
    CallStackSamplingRate = MallocSamplingRateBytes * 10
  };  // 10 here just to reduce overhead

  static HL::PosixLock signal_init_lock; 
  SampleHeap()
      : _samplefile((char *)"/tmp/scalene-malloc-signal@",
<<<<<<< HEAD
                    (char *)"/tmp/scalene-malloc-lock@",
                    (char*) "/tmp/scalene-malloc-init@"),
=======
                    (char *)"/tmp/scalene-malloc-lock@"),
>>>>>>> c6a946eb
        _mallocTriggered(0),
        _freeTriggered(0),
        _pythonCount(0),
        _cCount(0),
        _pid(getpid()),
        _lastMallocTrigger(nullptr),
        _freedLastMallocTrigger(false) {
    // Ignore these signals until they are replaced by a client.
    signal_init_lock.lock();
    struct sigaction malloc_sigaction;
    sigaction(MallocSignal, NULL, &malloc_sigaction);
    if (malloc_sigaction.sa_handler == SIG_DFL) {
      signal(MallocSignal, SIG_IGN);
      signal(FreeSignal, SIG_IGN);
    }   
    // tprintf::tprintf("@\n", malloc_sigaction.sa_handler);
    signal_init_lock.unlock();

  }

  ~SampleHeap() {
    // Delete the log file.
    // unlink(scalene_malloc_signal_filename);
  }

  ATTRIBUTE_ALWAYS_INLINE inline void *malloc(size_t sz) {
    auto ptr = SuperHeap::malloc(sz);
    if (unlikely(ptr == nullptr)) {
      return nullptr;
    }
    auto realSize = SuperHeap::getSize(ptr);
    assert(realSize >= sz);
    //    assert((sz < 16) || (realSize <= 2 * sz));
    auto sampleMalloc = _mallocSampler.sample(realSize);
    auto sampleCallStack = _callStackSampler.sample(realSize);
#if 1
    if (unlikely(sampleCallStack)) {
      recordCallStack(realSize);
    }
#endif
    if (unlikely(sampleMalloc)) {
      handleMalloc(sampleMalloc, ptr);
    }
    return ptr;
  }

  ATTRIBUTE_ALWAYS_INLINE inline void free(void *ptr) {
    if (unlikely(ptr == nullptr)) {
      return;
    }
    auto realSize = SuperHeap::getSize(ptr);
    SuperHeap::free(ptr);
    auto sampleFree = _freeSampler.sample(realSize);
    if (unlikely(ptr == _lastMallocTrigger)) {
      _freedLastMallocTrigger = true;
      //      _lastMallocTrigger = nullptr;
    }
    if (unlikely(sampleFree)) {
      handleFree(sampleFree);
    }
  }

  void *memalign(size_t alignment, size_t sz) {
    auto ptr = SuperHeap::memalign(alignment, sz);
    if (unlikely(ptr == nullptr)) {
      return nullptr;
    }
    auto realSize = SuperHeap::getSize(ptr);
    assert(realSize >= sz);
    assert((sz < 16) || (realSize <= 2 * sz));
    auto sampleMalloc = _mallocSampler.sample(realSize);
    auto sampleCallStack = _callStackSampler.sample(realSize);
#if 1
    if (unlikely(sampleCallStack)) {
      recordCallStack(realSize);
    }
#endif
    if (unlikely(sampleMalloc)) {
      handleMalloc(sampleMalloc, ptr);
    }
    return ptr;
  }

 private:
  // Prevent copying and assignment.
  SampleHeap(const SampleHeap &) = delete;
  SampleHeap &operator=(const SampleHeap &) = delete;

  void handleMalloc(size_t sampleMalloc, void *triggeringMallocPtr) {
    //   tprintf::tprintf("TRIGGERING MALLOC = @\n", triggeringMallocPtr);
    writeCount(MallocSignal, sampleMalloc, triggeringMallocPtr);
#if !SCALENE_DISABLE_SIGNALS
    raise(MallocSignal);
#endif
    _lastMallocTrigger = triggeringMallocPtr;
    _freedLastMallocTrigger = false;
    _pythonCount = 0;
    _cCount = 0;
    _mallocTriggered++;
  }

  void handleFree(size_t sampleFree) {
    writeCount(FreeSignal, sampleFree, nullptr);
#if !SCALENE_DISABLE_SIGNALS
    raise(FreeSignal);
#endif
    _freeTriggered++;
  }

  Sampler<MallocSamplingRateBytes> _mallocSampler;
  Sampler<MallocSamplingRateBytes> _freeSampler;
  Sampler<CallStackSamplingRate> _callStackSampler;
  counterType _mallocTriggered;
  counterType _freeTriggered;
  counterType _pythonCount;
  counterType _cCount;

  open_addr_hashtable<65536>
      _table;  // Maps call stack entries to function names.
  SampleFile _samplefile;
  pid_t _pid;
  void recordCallStack(size_t sz) {
    // Walk the stack to see if this memory was allocated by Python
    // through its object allocation APIs.
    const auto MAX_FRAMES_TO_CHECK =
        4;  // enough to skip past the replacement_malloc
    void *callstack[MAX_FRAMES_TO_CHECK];
    auto frames = backtrace(callstack, MAX_FRAMES_TO_CHECK);
    char *fn_name;
    // tprintf::tprintf("------- @ -------\n", sz);
    for (auto i = 0; i < frames; i++) {
      fn_name = nullptr;

#define USE_HASHTABLE 1
#if !USE_HASHTABLE
      auto v = nullptr;
#else
      auto v = _table.get(callstack[i]);
#endif
      if (v == nullptr) {
        // Not found. Add to table.
        Dl_info info;
        int r = dladdr(callstack[i], &info);
        if (r) {
#if !USE_HASHTABLE
#else
          _table.put(callstack[i], (void *)info.dli_sname);
#endif
          fn_name = (char *)info.dli_sname;
        } else {
          continue;
        }
      } else {
        // Found it.
        fn_name = (char *)v;
      }
      if (!fn_name) {
        continue;
      }
      // tprintf::tprintf("@\n", fn_name);
      if (strlen(fn_name) < 9) {  // length of PySet_New
        continue;
      }
      // Starts with Py, assume it's Python calling.
      if (strstr(fn_name, "Py") == &fn_name[0]) {
        //(strstr(fn_name, "PyList_Append") ||
        //   strstr(fn_name, "_From") ||
        //   strstr(fn_name, "_New") ||
        //   strstr(fn_name, "_Copy"))) {
        if (strstr(fn_name, "PyArray_")) {
          // Make sure we're not in NumPy, which irritatingly exports some
          // functions starting with "Py"... tprintf::tprintf("--NO---\n");
          goto C_CODE;
        }
#if 0
	if (strstr(fn_name, "PyEval") || strstr(fn_name, "PyCompile") || strstr(fn_name, "PyImport")) {
	  // Ignore allocations due to interpreter internal operations, for now.
	  goto C_CODE;
	}
#endif
        // tprintf::tprintf("P\n");
        _pythonCount += sz;
        return;
      }
      if (strstr(fn_name, "_Py") == 0) {
        continue;
      }
      if (strstr(fn_name, "_PyCFunction")) {
        goto C_CODE;
      }
#if 1
      _pythonCount += sz;
      return;
#else
      // TBD: realloc requires special handling.
      // * _PyObject_Realloc
      // * _PyMem_Realloc
      if (strstr(fn_name, "New")) {
        // tprintf::tprintf("P\n");
        _pythonCount += sz;
        return;
      }
      if (strstr(fn_name, "_PyObject_")) {
        if ((strstr(fn_name, "GC_Alloc")) || (strstr(fn_name, "GC_New")) ||
            (strstr(fn_name, "GC_NewVar")) || (strstr(fn_name, "GC_Resize")) ||
            (strstr(fn_name, "Malloc")) || (strstr(fn_name, "Calloc"))) {
          // tprintf::tprintf("P\n");
          _pythonCount += sz;
          return;
        }
      }
      if (strstr(fn_name, "_PyMem_")) {
        if ((strstr(fn_name, "Malloc")) || (strstr(fn_name, "Calloc")) ||
            (strstr(fn_name, "RawMalloc")) || (strstr(fn_name, "RawCalloc"))) {
          // tprintf::tprintf("p\n");
          _pythonCount += sz;
          return;
        }
      }
#endif
    }

  C_CODE:
    _cCount += sz;
  }

  void *_lastMallocTrigger;
  bool _freedLastMallocTrigger;

  static constexpr auto flags = O_RDWR | O_CREAT;
  static constexpr auto perms = S_IRUSR | S_IWUSR;

  void writeCount(AllocSignal sig, uint64_t count, void *ptr) {
    char buf[SampleFile::MAX_BUFSIZE];
    if (_pythonCount == 0) {
      _pythonCount = 1;  // prevent 0/0
    }
    snprintf(
        buf, SampleFile::MAX_BUFSIZE,
#if defined(__APPLE__)
        "%c,%llu,%llu,%f,%d,%p\n\n",
#else
        "%c,%lu,%lu,%f,%d,%p\n\n",
#endif
        ((sig == MallocSignal) ? 'M' : ((_freedLastMallocTrigger) ? 'f' : 'F')),
        _mallocTriggered + _freeTriggered, count,
        (float)_pythonCount / (_pythonCount + _cCount), getpid(),
        _freedLastMallocTrigger ? _lastMallocTrigger : ptr);
    // Ensure we don't report last-malloc-freed multiple times.
    _freedLastMallocTrigger = false;
<<<<<<< HEAD
    _samplefile.writeToFile(buf,1);
=======
    _samplefile.writeToFile(buf);
>>>>>>> c6a946eb
  }
};

template <uint64_t MallocSamplingRateBytes, class SuperHeap>
HL::PosixLock SampleHeap<MallocSamplingRateBytes,SuperHeap>::signal_init_lock;
#endif<|MERGE_RESOLUTION|>--- conflicted
+++ resolved
@@ -11,10 +11,7 @@
 
 #include <atomic>
 #include <random>
-<<<<<<< HEAD
-#include <mutex>
-=======
->>>>>>> c6a946eb
+
 
 #include "common.hpp"
 #include "open_addr_hashtable.hpp"
@@ -45,12 +42,8 @@
   static HL::PosixLock signal_init_lock; 
   SampleHeap()
       : _samplefile((char *)"/tmp/scalene-malloc-signal@",
-<<<<<<< HEAD
                     (char *)"/tmp/scalene-malloc-lock@",
                     (char*) "/tmp/scalene-malloc-init@"),
-=======
-                    (char *)"/tmp/scalene-malloc-lock@"),
->>>>>>> c6a946eb
         _mallocTriggered(0),
         _freeTriggered(0),
         _pythonCount(0),
@@ -301,11 +294,7 @@
         _freedLastMallocTrigger ? _lastMallocTrigger : ptr);
     // Ensure we don't report last-malloc-freed multiple times.
     _freedLastMallocTrigger = false;
-<<<<<<< HEAD
     _samplefile.writeToFile(buf,1);
-=======
-    _samplefile.writeToFile(buf);
->>>>>>> c6a946eb
   }
 };
 
