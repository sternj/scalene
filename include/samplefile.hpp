#pragma once
#ifndef SAMPLEFILE_H
#define SAMPLEFILE_H

#include <sys/file.h>
#include <sys/mman.h>
#include <unistd.h>
#include <pthread.h>
#include <heaplayers.h>

#include "tprintf.h"
#include "stprintf.h"
#include "rtememcpy.h"

const int MAX_BUFSIZE = 1024;

// Handles creation, deletion, and concurrency control
// signal files in memory

class SampleFile {
  static constexpr int MAX_FILE_SIZE = 4096 * 65536;
  static char* initializer;
public:
  SampleFile(char* filename_template, char* lockfilename_template) {
    // tprintf::tprintf("Starting\n");
    auto pid = getpid();
    stprintf::stprintf(_signalfile, filename_template, pid);
    stprintf::stprintf(_lockfile, lockfilename_template, pid);
    _signal_fd = open(_signalfile, flags, perms);
    _lock_fd = open(_lockfile, flags, perms);
    ftruncate(_signal_fd, MAX_FILE_SIZE);
    ftruncate(_lock_fd, 4096);
    _mmap = reinterpret_cast<char*>(mmap(0, MAX_FILE_SIZE, PROT_READ | PROT_WRITE, MAP_SHARED, _signal_fd, 0));
    _lastpos = reinterpret_cast<uint64_t*>(mmap(0, 4096, PROT_READ | PROT_WRITE, MAP_SHARED, _lock_fd, 0));
    if (_mmap == MAP_FAILED) {
      tprintf::tprintf("Scalene: internal error = @\n", errno);
      abort();
    }
    if (_lastpos == MAP_FAILED) {
      tprintf::tprintf("Scalene: internal error = @\n", errno);
      abort();
    }
    // This is a miserable hack that does not deserve to exist
    int init_fd = open(initializer, O_RDWR, perms);
    int res = flock(init_fd, LOCK_EX);
    char buf[3];
    int amt_read = read(init_fd, buf, 3);
    if (amt_read == 2 && strcmp(buf, "q&") == 0) {
      // If magic number is present, we know that a HL::SpinLock has already been initialized
<<<<<<< HEAD
      _spin_lock = (HL::SpinLock*) (_lastpos + sizeof(uint64_t));
    } else {
      write(init_fd, "q&", 3);
      _spin_lock = new(_lastpos + sizeof(uint64_t)) HL::SpinLock();
=======
      _spin_lock = (HL::SpinLock*) (((char*) _lastpos) + sizeof(uint64_t));
    } else {
      write(init_fd, "q&", 3);
      _spin_lock = new(((char*) _lastpos )+ sizeof(uint64_t)) HL::SpinLock();
>>>>>>> 5488e220
      _spin_lock->lock();
      _spin_lock->unlock();
      *_lastpos = 0;

    }
    
    flock(init_fd, LOCK_UN);
    close(init_fd);
  }
  ~SampleFile() {
    unlink(_signalfile);
    unlink(_lockfile);
  }
  void writeToFile(char* line) {
<<<<<<< HEAD
    _spin_lock->lock();
    strncpy(_mmap + *_lastpos, (const char *) line, strlen(line)); // FIXME
    *_lastpos += strlen(_mmap + *_lastpos) - 1;
    _spin_lock->unlock();
=======
    // tprintf::tprintf("Locking C @\n", getpid());
    _spin_lock->lock();
    // tprintf::tprintf("Locked C\n");
    strncpy(_mmap + *_lastpos, (const char *) line, MAX_BUFSIZE); // FIXME
    *_lastpos += strlen(_mmap + *_lastpos) - 1;
    // tprintf::tprintf("Unlocking C @\n", getpid());
    _spin_lock->unlock();
    // tprintf::tprintf("Unlocked C @\n", getpid());
>>>>>>> 5488e220
  }

private:
  // Flags for the mmap regions
  static constexpr auto flags = O_RDWR | O_CREAT;
  static constexpr auto perms = S_IRUSR | S_IWUSR;
        
  char _signalfile[256]; // Name of log file that signals are written to
  char _lockfile[256]; // Name of file that _lastpos is persisted in
  int _signal_fd; // fd of log file that signals are written to
  int _lock_fd; // fd of file that _lastpos is persisted in
  char* _mmap; // address of first byte of log
  uint64_t* _lastpos; // address of first byte of _lastpos
  HL::SpinLock* _spin_lock;
  // Note: initialized in libscalene.cpp
  static HL::PosixLock lock;
  // static char* initializer;
};

#endif<|MERGE_RESOLUTION|>--- conflicted
+++ resolved
@@ -47,17 +47,10 @@
     int amt_read = read(init_fd, buf, 3);
     if (amt_read == 2 && strcmp(buf, "q&") == 0) {
       // If magic number is present, we know that a HL::SpinLock has already been initialized
-<<<<<<< HEAD
-      _spin_lock = (HL::SpinLock*) (_lastpos + sizeof(uint64_t));
-    } else {
-      write(init_fd, "q&", 3);
-      _spin_lock = new(_lastpos + sizeof(uint64_t)) HL::SpinLock();
-=======
       _spin_lock = (HL::SpinLock*) (((char*) _lastpos) + sizeof(uint64_t));
     } else {
       write(init_fd, "q&", 3);
       _spin_lock = new(((char*) _lastpos )+ sizeof(uint64_t)) HL::SpinLock();
->>>>>>> 5488e220
       _spin_lock->lock();
       _spin_lock->unlock();
       *_lastpos = 0;
@@ -72,12 +65,6 @@
     unlink(_lockfile);
   }
   void writeToFile(char* line) {
-<<<<<<< HEAD
-    _spin_lock->lock();
-    strncpy(_mmap + *_lastpos, (const char *) line, strlen(line)); // FIXME
-    *_lastpos += strlen(_mmap + *_lastpos) - 1;
-    _spin_lock->unlock();
-=======
     // tprintf::tprintf("Locking C @\n", getpid());
     _spin_lock->lock();
     // tprintf::tprintf("Locked C\n");
@@ -86,7 +73,6 @@
     // tprintf::tprintf("Unlocking C @\n", getpid());
     _spin_lock->unlock();
     // tprintf::tprintf("Unlocked C @\n", getpid());
->>>>>>> 5488e220
   }
 
 private:
