--- conflicted
+++ resolved
@@ -4,20 +4,11 @@
 include heaplayers-make.mk
 
 upload: # to pypi
-<<<<<<< HEAD
 	-rm -rf build dist *egg-info
 	@status=$$(git status --porcelain); \
 	if [ -z "$${status}" ]; then \
-		python3 setup.py bdist_wheel sdist; \
-		python3 twine upload dist/*; \
+		$(PYTHON) setup.py bdist_wheel sdist; \
+		$(PYTHON) twine upload dist/*; \
 	else \
 		echo Working directory is dirty >&2; \
-	fi;
-=======
-	rm -rf dist/*
-	$(PYTHON) setup.py sdist bdist_wheel
-	$(PYTHON) -m twine upload dist/* 
-
-benchmark:
-	$(PYTHON) benchmarks/benchmark.py 
->>>>>>> b8996395
+	fi;